--- conflicted
+++ resolved
@@ -5,10 +5,7 @@
 import json
 import moto
 import os
-<<<<<<< HEAD
-=======
 import shutil
->>>>>>> c939d563
 import tempfile
 import time
 import zipfile
@@ -754,7 +751,6 @@
         self.assertStatusOk(resp)
         fs_assetstore = resp.json[0]
 
-<<<<<<< HEAD
         with tempfile.TemporaryDirectory() as root:
             params = {
                 'name': 'New Name',
@@ -786,74 +782,6 @@
             self.assertStatusOk(resp)
             self.assertEqual(resp.json['assetstoreId'], fs_assetstore['_id'])
             uploadedFiles = [resp.json]
-=======
-        # Clear any old DB data
-        base.dropGridFSDatabase('girder_test_assetstore_move_assetstore')
-        params = {
-            'name': 'New Name',
-            'type': AssetstoreType.GRIDFS,
-            'db': 'girder_test_assetstore_move_assetstore'
-        }
-        resp = self.request(path='/assetstore', method='POST', user=self.admin,
-                            params=params)
-        self.assertStatusOk(resp)
-        gridfs_assetstore = resp.json
-
-        # Upload a file - it should go to the fs assetstore
-        uploadData = 'helloworld'
-        params = {
-            'parentType': 'folder',
-            'parentId': folder['_id'],
-            'name': 'sample1',
-            'size': len(uploadData),
-            'mimeType': 'text/plain'
-        }
-        resp = self.request(
-            path='/file', method='POST', user=self.admin, params=params)
-        self.assertStatusOk(resp)
-        upload = resp.json
-        resp = self.request(
-            path='/file/chunk', method='POST', user=self.admin, body=uploadData, params={
-                'uploadId': upload['_id']
-            }, type='text/plain')
-        self.assertStatusOk(resp)
-        self.assertEqual(resp.json['assetstoreId'], fs_assetstore['_id'])
-        uploadedFiles = [resp.json]
-
-        # Upload it again targeting a different assetstore
-        params['assetstoreId'] = gridfs_assetstore['_id']
-        resp = self.request(
-            path='/file', method='POST', user=self.admin, params=params)
-        self.assertStatusOk(resp)
-        upload = resp.json
-        resp = self.request(
-            path='/file/chunk', method='POST', user=self.admin, body=uploadData, params={
-                'uploadId': upload['_id']
-            }, type='text/plain')
-        self.assertStatusOk(resp)
-        self.assertEqual(resp.json['assetstoreId'], gridfs_assetstore['_id'])
-        uploadedFiles.append(resp.json)
-
-        # Replace the first file, directing the replacement to a different
-        # assetstore
-        replaceParams = {
-            'size': len(uploadData),
-            'assetstoreId': gridfs_assetstore['_id'],
-        }
-        resp = self.request(
-            path='/file/%s/contents' % uploadedFiles[0]['_id'], method='PUT',
-            user=self.admin, params=replaceParams)
-        self.assertStatusOk(resp)
-        upload = resp.json
-
-        resp = self.request(
-            path='/file/chunk', method='POST', user=self.admin, body=uploadData, params={
-                'uploadId': upload['_id']
-            }, type='text/plain')
-        self.assertStatusOk(resp)
-        self.assertEqual(resp.json['assetstoreId'], gridfs_assetstore['_id'])
-        uploadedFiles[0] = resp.json
->>>>>>> c939d563
 
             # Upload it again targetting a different assetstore
             params['assetstoreId'] = alternate_assetstore['_id']
