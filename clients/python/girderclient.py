import json
import requests
import os
import os.path
import hashlib


class AuthenticationError(RuntimeError):
    pass


class GirderClient(object):
    """
    A class for interacting with the Girder RESTful API. Some simple examples of
    how to use this class follow:

<<<<<<< HEAD
    client = GirderClient('myhost', 9000)
    client.authenticate('myname', 'mypass')

    itemId = client.createitem(folderId, 'some item name', 'and description')
    client.addMetadataToItem(itemId, {'metadatakey': 'metadatavalue'})
    client.uploadFileToItem(itemId, 'path/to/your/file.txt')

    r1 = client.getItem('52e935037bee0436e29a7130')
    r2 = client.get('item',
        {'folderId': '52e97b2b7bee0436e29a7142', 'sortdir': '-1' })
    r3 = client.get('resource/search',
        {'q': 'aggregated','types': '["folder", "item"]'})
=======
    .. code-block:: python

        client = GirderClient('myhost', 9000)
        client.authenticate('myname', 'mypass')

        itemId = client.createitem(folderId, 'an item name', 'a description')
        client.addMetadataToItem(itemId, {'metadatakey': 'metadatavalue'})
        client.uploadFileToItem(itemId, 'path/to/your/file.txt')

        r1 = client.getItem('52e935037bee0436e29a7130')
        r2 = client.sendRestRequest('GET', 'item',
            {'folderId': '52e97b2b7bee0436e29a7142', 'sortdir': '-1' })
        r3 = client.sendRestRequest('GET', 'resource/search',
            {'q': 'aggregated','types': '["folder", "item"]'})
>>>>>>> 71f6f8b7
    """

    # A convenience dictionary mapping HTTP method names to functions in the
    # requests module
    METHODS = {
        'GET': requests.get,
        'POST': requests.post,
        'PUT': requests.put,
        'DELETE': requests.delete
    }

    # The current maximum chunk size for uploading file chunks
    MAX_CHUNK_SIZE = 1024 * 1024 * 64

    def __init__(self, host="localhost", port=8080):
        """
        Construct a new GirderClient object, given a host name and port number,
        as well as a username and password which will be used in all requests
        (HTTP Basic Auth).

        :param host: A string containing the host name where Girder is running,
            the default value is 'localhost'

        :param port: A number containing the port on which to connect to Girder,
            the default value is 8080
        """
        self.host = host
        self.port = port

        self.urlBase = 'http://' + self.host + ':' + str(self.port) + '/api/v1/'

        self.token = None

    def authenticate(self, username, password):
        """
        Authenticate to Girder, storing the token that comes back to be used in
        future requests.

        :param username: A string containing the username to use in basic
            authentication
        :param password: A string containing the password to use in basic
            authentication
        """
        if username is None or password is None:
            raise Exception('A user name and password are required')

        authResponse = requests.get(self.urlBase + 'user/authentication',
                                    auth=(username, password)).json()

        if 'authToken' not in authResponse:
            raise AuthenticationError()

        self.token = authResponse['authToken']['token']

    def sendRestRequest(self, method, path, parameters=None, data=None, files=None):
        """
        This method looks up the appropriate method, constructs a request URL
        from the base URL, path, and parameters, and then sends the request. If
        the method is unknown or if the path is not found, an exception is
        raised, otherwise a JSON object is returned with the Girder response.

        This is a convenience method to use when making basic requests that do
        not involve multipart file data which might need to be specially encoded
        or handled differently.

        :param method: One of 'GET', 'POST', 'PUT', or 'DELETE'
        :param path: A string containing the path elements for this request.
            Note that the path string should not begin or end with the path
            separator, '/'.
        :param parameters: A dictionary mapping strings to strings, to be used
            as the key/value pairs in the request parameters
        """
        if not parameters:
            parameters = {}

        # Make sure we got a valid method
        assert method in self.METHODS

        # Look up the HTTP method we need
        f = self.METHODS[method]

        # Construct the url
        url = self.urlBase + path

        # Add the authentication token to any parameters we got
        parameters.update({'token': self.token})

        # Make the request, passing parameters and authentication info
        result = f(url, params=parameters, data=data, files=files)

        # If success, return the json object.  Otherwise throw an exception.
        if result.status_code == 200 or result.status_code == 403:
            return result.json()
        else:
            print 'Showing result before raising exception:'
            print result.text
            raise Exception('Request: ' + result.url + ', return code: ' +
                            str(result.status_code))

    def get(self, path, parameters=None):
        return self.sendRestRequest('GET', path, parameters)

    def post(self, path, parameters=None, files=None):
        return self.sendRestRequest('POST', path, parameters, files=files)

    def put(self, path, parameters=None, data=None):
        return self.sendRestRequest('PUT', path, parameters, data=data)

    def delete(self, path, parameters=None):
        return self.sendRestRequest('DELETE', path, parameters)

    def createResource(self, path,  params):
        """
        Creates and returns a resource.
        """
        obj = self.post(path, params)
        if '_id' in obj:
            return obj
        else:
            raise Exception('Error, expected the returned '+path+' object to'
                            'have an "_id" field')

    def getResource(self, path, id):
        """
        Loads a resource by id or None if no resource is returned.
        """
        return self.get(path + '/' + id)

    def listResource(self, path, params):
        """
        search for a list of resources based on params.
        """
        return self.get(path, params)

    def createItem(self, parentFolderId, name, description):
        """
        Creates and returns an item.
        """
        path = 'item'
        params = {
            'folderId': parentFolderId,
            'name': name,
            'description': description
        }
        return self.createResource(path, params)

    def getItem(self, itemId):
        """
        Retrieves a item by its ID.

        :param itemId: A string containing the ID of the item to retrieve from
            Girder.
        """
        path = 'item'
        return self.getResource(path, itemId)

    def listItem(self, folderId, text=None):
        """
        Retrieves a item set from this folder ID.

        :param folderId: the parent folder's ID.
        :param text: query for full text search of items, optional.
        """
        path = 'item'
        params = {
            'folderId': folderId,
        }
        if text is not None:
            params['text'] = text
        return self.listResource(path, params)

    def createFolder(self, parentId, parentType, name, description):
        """
        Creates and returns an folder

        :param parentType: One of ('folder', 'user', 'collection')
        """
        path = 'folder'
        params = {
            'parentId': parentId,
            'parentType': parentType,
            'name': name,
            'description': description
        }
        return self.createResource(path, params)

    def getFolder(self, folderId):
        """
        Retrieves a folder by its ID.

        :param folderId: A string containing the ID of the folder to retrieve
            from Girder.
        """
        path = 'folder'
        return self.getResource(path, folderId)

    def listFolder(self, parentId, parentFolderType='folder'):
        """
        Retrieves a folder set from this parent ID.

        :param parentId: The parent's ID.
        :param parentFolderType: One of ('folder', 'user', 'collection').
        """
        path = 'folder'
        params = {
            'parentId': parentId,
            'parentType': parentFolderType
        }
        return self.listResource(path, params)

    def uploadFileToItem(self, itemId, filepath):
        """
        Uploads a file to an item, in chunks.
        If ((the file already exists in the item with the same name and sha512)
        or (if the file has 0 bytes), no uploading will be performed.
        """
        filename = os.path.basename(filepath)
        filepath = os.path.abspath(filepath)
        filesize = os.path.getsize(filepath)

        if filesize == 0:
            return

        def file_chunker(filepath):
            startbyte = 0
            next_chunk_size = min(self.MAX_CHUNK_SIZE, filesize - startbyte)
            with open(filepath, 'rb') as fd:
                while next_chunk_size > 0:
                    chunk = fd.read(next_chunk_size)
                    yield (chunk, startbyte)
                    startbyte = startbyte + next_chunk_size
                    next_chunk_size = min(self.MAX_CHUNK_SIZE, filesize - startbyte)

        def sha512_hasher(filepath):
            hasher = hashlib.sha512()
            for chunk, _ in file_chunker(filepath):
                hasher.update(chunk)
            return hasher.hexdigest()

        # Check if the file already exists by name and sha512 in the file.
        # Some assetstores don't support sha512, so we'll need to upload anyway
        # Some files may already be stored under a different name, we'll need
        # to upload anyway in this case also.
        file_id = None
        path = 'item/' + itemId + '/files'
        item_files = self.get(path)
        for item_file in item_files:
            if filename == item_file['name']:
                file_id = item_file['_id']
                if 'sha512' in item_file:
                    if item_file['sha512'] == sha512_hasher(filepath):
                        print 'File %s already exists in parent Item' % filename
                        return

        if file_id is not None:
            path = 'file/' + file_id + '/contents'
            params = {
                'size': filesize
            }
            obj = self.put(path, params)
            if '_id' in obj:
                uploadId = obj['_id']
            else:
                raise Exception('After creating an upload token for replacing file contents, expected an object'
                                'with an id. Got instead: ' + json.dumps(obj))
        else:
            params = {
                'parentType': 'item',
                'parentId': itemId,
                'name': filename,
                'size': filesize
            }
            obj = self.post('file', params)
            if '_id' in obj:
                uploadId = obj['_id']
            else:
                raise Exception('After creating an upload token for a new file, expected an object'
                                'with an id. Got instead: ' + json.dumps(obj))

        for chunk, startbyte in file_chunker(filepath):
            parameters = {
                'token': self.token,
                'offset': startbyte,
                'uploadId': uploadId
            }
            filedata = {
                'chunk': chunk
            }
            path = 'file/chunk'
            obj = self.post(path, parameters=parameters, files=filedata)

            if '_id' not in obj:
                raise Exception('After uploading a file chunk, did'
                                ' not receive object with _id. Got instead: ' +
                                json.dumps(obj))

    def addMetadataToItem(self, itemId, metadata):
        """
        Takes an item ID and a dictionary containing the metadata
        """
        path = 'item/' + itemId + '/metadata'
        params = {
            'token': self.token,
        }
        obj = self.put(path, params, data=json.dumps(metadata))
        return obj

<<<<<<< HEAD
    def addMetadataToFolder(self, folderId, metadata):
        """
        Takes an folder ID and a dictionary containing the metadata
        """
        path = 'folder/' + folderId + '/metadata'
        params = {
            'token': self.token,
        }
        obj = self.put(path, params, data=json.dumps(metadata))
        return obj
=======
##-------------------------------------------------------------------------
    ## A convenience method for adding metadata to an existing item
    ##-------------------------------------------------------------------------
    #def addMetadataToItem(self, itemId, metadata):
        #"""
        #Takes an item ID and a JSON object containing the metadata
        #"""
        #path = 'item/' + itemId + '/metadata'
        #obj = requests.put(self.urlBase + path, params={'token': self.token},
                           #data=json.dumps(metadata))
        #return obj.json()
>>>>>>> 71f6f8b7
<|MERGE_RESOLUTION|>--- conflicted
+++ resolved
@@ -14,20 +14,6 @@
     A class for interacting with the Girder RESTful API. Some simple examples of
     how to use this class follow:
 
-<<<<<<< HEAD
-    client = GirderClient('myhost', 9000)
-    client.authenticate('myname', 'mypass')
-
-    itemId = client.createitem(folderId, 'some item name', 'and description')
-    client.addMetadataToItem(itemId, {'metadatakey': 'metadatavalue'})
-    client.uploadFileToItem(itemId, 'path/to/your/file.txt')
-
-    r1 = client.getItem('52e935037bee0436e29a7130')
-    r2 = client.get('item',
-        {'folderId': '52e97b2b7bee0436e29a7142', 'sortdir': '-1' })
-    r3 = client.get('resource/search',
-        {'q': 'aggregated','types': '["folder", "item"]'})
-=======
     .. code-block:: python
 
         client = GirderClient('myhost', 9000)
@@ -42,7 +28,6 @@
             {'folderId': '52e97b2b7bee0436e29a7142', 'sortdir': '-1' })
         r3 = client.sendRestRequest('GET', 'resource/search',
             {'q': 'aggregated','types': '["folder", "item"]'})
->>>>>>> 71f6f8b7
     """
 
     # A convenience dictionary mapping HTTP method names to functions in the
@@ -350,7 +335,6 @@
         obj = self.put(path, params, data=json.dumps(metadata))
         return obj
 
-<<<<<<< HEAD
     def addMetadataToFolder(self, folderId, metadata):
         """
         Takes an folder ID and a dictionary containing the metadata
@@ -360,17 +344,4 @@
             'token': self.token,
         }
         obj = self.put(path, params, data=json.dumps(metadata))
-        return obj
-=======
-##-------------------------------------------------------------------------
-    ## A convenience method for adding metadata to an existing item
-    ##-------------------------------------------------------------------------
-    #def addMetadataToItem(self, itemId, metadata):
-        #"""
-        #Takes an item ID and a JSON object containing the metadata
-        #"""
-        #path = 'item/' + itemId + '/metadata'
-        #obj = requests.put(self.urlBase + path, params={'token': self.token},
-                           #data=json.dumps(metadata))
-        #return obj.json()
->>>>>>> 71f6f8b7
+        return obj