--- conflicted
+++ resolved
@@ -5,20 +5,6 @@
         button.close(data-dismiss="modal", aria-hidden="true", type="button") &times;
         h4.modal-title Log in
       .modal-body
-<<<<<<< HEAD
-        .form-group
-          label.control-label(for="g-login") Login or email
-          input#g-login.input-sm.form-control(type="text", placeholder="Enter login")
-        .form-group
-          label.control-label(for="g-password") Password
-          input#g-password.input-sm.form-control(type="password", placeholder="Enter password")
-        .g-validation-failed-message
-        .g-bottom-message
-          | Don't have an account yet?
-          a.g-register-link(href="#/?dialog=register")  Register here.
-          |  |
-          a.g-forgot-password  Forgot your password?
-=======
         if enablePasswordLogin
           .form-group
             label.control-label(for="g-login") Login or email
@@ -30,10 +16,9 @@
           .g-bottom-message
             if registrationPolicy !== 'closed'
               | Don't have an account yet?
-              a.g-register-link  Register here.
+              a.g-register-link(href="#/?dialog=register")  Register here.
               |  |
             a.g-forgot-password  Forgot your password?
->>>>>>> f151bd36
       .modal-footer
         a.btn.btn-default(data-dismiss="modal") Close
         button#g-login-button.btn.btn-primary(type="submit")
