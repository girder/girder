--- conflicted
+++ resolved
@@ -6,16 +6,12 @@
       a.g-item-list-link.g-right-border(g-item-cid="#{item.cid}")
         i.icon-doc-text-inv
         | #{item.get('name')}
-<<<<<<< HEAD
-      .g-item-size #{formatSize(item.get('size'))}
-=======
       a(title="Download item" href=item.downloadUrl())
         i.icon-download
       a.g-view-inline(title="View in browser" target="_blank"
                       href=item.downloadUrl({contentDisposition: 'inline'}))
         i.icon-eye
-      .g-item-size #{girder.formatSize(item.get('size'))}
->>>>>>> 92c6fda9
+      .g-item-size #{formatSize(item.get('size'))}
   if (hasMore)
     li.g-show-more
       a.g-show-more-items
