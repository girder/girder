--- conflicted
+++ resolved
@@ -1,17 +1,15 @@
-<<<<<<< HEAD
 import _ from 'underscore';
 
-import { AccessType } from 'girder/constants';
-import { events } from 'girder/events';
 import FolderModel from 'girder/models/FolderModel';
-import { confirm } from 'girder/utilities/MiscFunctions';
-import { cancelRestRequests } from 'girder/rest';
+import HierarchyWidget from 'girder/views/widgets/HierarchyWidget';
 import router from 'girder/router';
 import UserModel from 'girder/models/UserModel';
+import UsersView from 'girder/views/body/UsersView';
 import View from 'girder/views/View';
-
-import HierarchyWidget from 'girder/views/widgets/HierarchyWidget';
-import UsersView from 'girder/views/body/UsersView';
+import { AccessType } from 'girder/constants';
+import { cancelRestRequests } from 'girder/rest';
+import { confirm } from 'girder/utilities/DialogHelper';
+import { events } from 'girder/events';
 
 import UserPageTemplate from 'girder/templates/body/userPage.jade';
 
@@ -27,47 +25,6 @@
         'click a.g-edit-user': function () {
             var editUrl = 'useraccount/' + this.model.get('_id') + '/info';
             router.navigate(editUrl, {trigger: true});
-=======
-(function () {
-    /**
-     * This view shows a single user's page.
-     */
-    girder.views.UserView = girder.View.extend({
-        events: {
-            'click a.g-edit-user': function () {
-                var editUrl = 'useraccount/' + this.model.get('_id') + '/info';
-                girder.router.navigate(editUrl, {trigger: true});
-            },
-
-            'click a.g-delete-user': function () {
-                girder.confirm({
-                    text: 'Are you sure you want to delete the user <b>' +
-                          this.model.escape('login') + '</b>?',
-                    yesText: 'Delete',
-                    escapedHtml: true,
-                    confirmCallback: _.bind(function () {
-                        this.model.destroy().on('g:deleted', function () {
-                            girder.router.navigate('users', {trigger: true});
-                        });
-                    }, this)
-                });
-            },
-
-            'click a.g-approve-user': function () {
-                this._setAndSave(
-                    {status: 'enabled'}, 'Approved user account.');
-            },
-
-            'click a.g-disable-user': function () {
-                this._setAndSave(
-                    {status: 'disabled'}, 'Disabled user account.');
-            },
-
-            'click a.g-enable-user': function () {
-                this._setAndSave(
-                    {status: 'enabled'}, 'Enabled user account.');
-            }
->>>>>>> 92c6fda9
         },
 
         'click a.g-delete-user': function () {
@@ -82,6 +39,21 @@
                     });
                 }, this)
             });
+        },
+
+        'click a.g-approve-user': function () {
+            this._setAndSave(
+                {status: 'enabled'}, 'Approved user account.');
+        },
+
+        'click a.g-disable-user': function () {
+            this._setAndSave(
+                {status: 'disabled'}, 'Disabled user account.');
+        },
+
+        'click a.g-enable-user': function () {
+            this._setAndSave(
+                {status: 'enabled'}, 'Enabled user account.');
         }
     },
 
@@ -145,38 +117,32 @@
 
         this.hierarchyWidget.setElement(this.$('.g-user-hierarchy-container')).render();
 
-<<<<<<< HEAD
         this.upload = false;
         this.folderAccess = false;
         this.folderEdit = false;
         this.folderCreate = false;
         this.itemCreate = false;
-=======
-            return this;
-        },
-
-        _setAndSave: function (data, message) {
-            this.model.set(data);
-            this.model.off('g:saved').on('g:saved', function () {
-                girder.events.trigger('g:alert', {
-                    icon: 'ok',
-                    text: message,
-                    type: 'success',
-                    timeout: 4000
-                });
-                this.render();
-            }, this).off('g:error').on('g:error', function (err) {
-                girder.events.trigger('g:alert', {
-                    icon: 'cancel',
-                    text: err.responseJSON.message,
-                    type: 'danger'
-                });
-            }).save();
-        }
-    });
->>>>>>> 92c6fda9
 
         return this;
+    },
+
+    _setAndSave: function (data, message) {
+        this.model.set(data);
+        this.model.off('g:saved').on('g:saved', function () {
+            events.trigger('g:alert', {
+                icon: 'ok',
+                text: message,
+                type: 'success',
+                timeout: 4000
+            });
+            this.render();
+        }, this).off('g:error').on('g:error', function (err) {
+            events.trigger('g:alert', {
+                icon: 'cancel',
+                text: err.responseJSON.message,
+                type: 'danger'
+            });
+        }).save();
     }
 }, {
     /**
