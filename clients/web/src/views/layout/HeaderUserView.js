--- conflicted
+++ resolved
@@ -14,27 +14,7 @@
  */
 var LayoutHeaderUserView = View.extend({
     events: {
-<<<<<<< HEAD
         'click a.g-logout': logout
-=======
-        'click a.g-login': function () {
-            events.trigger('g:loginUi');
-        },
-
-        'click a.g-register': function () {
-            events.trigger('g:registerUi');
-        },
-
-        'click a.g-logout': logout,
-
-        'click a.g-my-folders': function () {
-            router.navigate(`user/${getCurrentUser().id}`, {trigger: true});
-        },
-
-        'click a.g-my-settings': function () {
-            router.navigate(`useraccount/${getCurrentUser().id}/info`, {trigger: true});
-        }
->>>>>>> f151bd36
     },
 
     initialize: function (settings) {
