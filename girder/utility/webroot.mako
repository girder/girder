--- conflicted
+++ resolved
@@ -23,14 +23,9 @@
             girder.app = new girder.views.App({
                 el: 'body',
                 parentView: null,
-<<<<<<< HEAD
-                contactEmail: '${contactEmail | h}',
-                brandName: '${brandName | h}',
+                contactEmail: '${contactEmail | js}',
+                brandName: '${brandName | js}',
                 bannerColor: '${bannerColor}'
-=======
-                contactEmail: '${contactEmail | js}',
-                brandName: '${brandName | js}'
->>>>>>> e8eba6a4
             }).render();
             girder.events.trigger('g:appload.after', girder.app);
         });
