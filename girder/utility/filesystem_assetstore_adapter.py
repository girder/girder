--- conflicted
+++ resolved
@@ -1,11 +1,8 @@
 import filelock
 from hashlib import sha512
 import io
-<<<<<<< HEAD
 import logging
-=======
 import mimetypes
->>>>>>> e8941dfc
 import os
 import psutil
 import shutil
