# -*- coding: utf-8 -*-
from ..describe import Description, autoDescribeRoute
from ..rest import Resource, filtermodel, setResponseHeader, setContentDisposition
from girder.utility import ziputil
from girder.constants import AccessType, TokenScope, SortDir
from girder.exceptions import RestException
from girder.api import access
from girder.models.file import File
from girder.models.folder import Folder
from girder.models.item import Item as ItemModel


class Item(Resource):

    def __init__(self):
        super(Item, self).__init__()
        self.resourceName = 'item'
        self._model = ItemModel()

        self.route('DELETE', (':id',), self.deleteItem)
        self.route('GET', (), self.find)
        self.route('GET', ('position', ':id'), self.findPosition)
        self.route('GET', (':id',), self.getItem)
        self.route('GET', (':id', 'files'), self.getFiles)
        self.route('GET', (':id', 'download'), self.download)
        self.route('GET', (':id', 'rootpath'), self.rootpath)
        self.route('POST', (), self.createItem)
        self.route('PUT', (':id',), self.updateItem)
        self.route('POST', (':id', 'copy'), self.copyItem)
        self.route('PUT', (':id', 'metadata'), self.setMetadata)
        self.route('DELETE', (':id', 'metadata'), self.deleteMetadata)

    @access.public(scope=TokenScope.DATA_READ)
    @filtermodel(model=ItemModel)
    @autoDescribeRoute(
        Description('List or search for items.')
        .notes('You must pass either a "folderId" or "text" field '
               'to specify how you are searching for items.  '
               'If you omit one of these parameters the request will fail and respond : '
               '"Invalid search mode."')
        .responseClass('Item', array=True)
        .param('folderId', 'Pass this to list all items in a folder.',
               required=False)
        .param('text', 'Pass this to perform a full text search for items.',
               required=False)
        .param('name', 'Pass to lookup an item by exact name match. Must '
               'pass folderId as well when using this.', required=False)
        .pagingParams(defaultSort='lowerName')
        .errorResponse()
        .errorResponse('Read access was denied on the parent folder.', 403)
    )
    def find(self, folderId, text, name, limit, offset, sort):
        """
        Get a list of items with given search parameters. Currently accepted
        search modes are:

        1. Searching by folderId, with optional additional filtering by the name
           field (exact match) or using full text search within a single parent
           folder. Pass a "name" parameter or "text" parameter to invoke these
           additional filters.
        2. Searching with full text search across all items in the system.
           Simply pass a "text" parameter for this mode.
        """
        return self._find(folderId, text, name, limit, offset, sort)

    def _find(self, folderId, text, name, limit, offset, sort, filters=None):
        user = self.getCurrentUser()

        filters = (filters.copy() if filters else {})
        if folderId:
            folder = Folder().load(
                id=folderId, user=user, level=AccessType.READ, exc=True)
            if text:
                filters['$text'] = {
                    '$search': text
                }
            if name:
                filters['name'] = name

            return Folder().childItems(
                folder=folder, limit=limit, offset=offset, sort=sort, filters=filters)
        elif text is not None:
            return self._model.textSearch(
                text, user=user, limit=limit, offset=offset, sort=sort, filters=filters)
        else:
            raise RestException('Invalid search mode.')

    @access.public(scope=TokenScope.DATA_READ)
    @autoDescribeRoute(
        Description('Report the offset of an item in a list or search.')
        .notes('You must pass either a "folderId" or "text" field '
               'to specify how you are searching for items.  '
               'If you omit one of these parameters the request will fail and respond : '
               '"Invalid search mode."')
        .modelParam('id', model=ItemModel, level=AccessType.READ)
        .param('folderId', 'Pass this to list all items in a folder.',
               required=False)
        .param('text', 'Pass this to perform a full text search for items.',
               required=False)
        .param('name', 'Pass to lookup an item by exact name match. Must '
               'pass folderId as well when using this.', required=False)
        .pagingParams(defaultSort='lowerName')
        .errorResponse()
        .errorResponse('Read access was denied on the parent folder.', 403)
    )
    def findPosition(self, item, folderId, text, name, limit, offset, sort):
        filters = {}
        if len(sort) != 1 or sort[0][0] not in item:
            raise RestException('Invalid sort mode.')
        dir = '$lt' if sort[0][1] == SortDir.ASCENDING else '$gt'
        filters = {'$or': [
<<<<<<< HEAD
            {sort[0][0]: {dir: item[sort[0][0]]}},
            {sort[0][0]: item[sort[0][0]], '_id': {dir: item['_id']}}
=======
            {sort[0][0]: {dir: item.get(sort[0][0])}},
            {sort[0][0]: item.get(sort[0][0]), '_id': {dir: item['_id']}}
>>>>>>> d600c09d
        ]}
        # limit and offset are actually ignored
        cursor = self._find(folderId, text, name, limit, offset, sort, filters)
        return cursor.count()

    @access.public(scope=TokenScope.DATA_READ)
    @filtermodel(model=ItemModel)
    @autoDescribeRoute(
        Description('Get an item by ID.')
        .responseClass('Item')
        .modelParam('id', model=ItemModel, level=AccessType.READ)
        .errorResponse('ID was invalid.')
        .errorResponse('Read access was denied for the item.', 403)
    )
    def getItem(self, item):
        return item

    @access.user(scope=TokenScope.DATA_WRITE)
    @filtermodel(model=ItemModel)
    @autoDescribeRoute(
        Description('Create a new item.')
        .responseClass('Item')
        .modelParam('folderId', 'The ID of the parent folder.', model=Folder,
                    level=AccessType.WRITE, paramType='query')
        .param('name', 'Name for the item.', strip=True)
        .param('description', 'Description for the item.', required=False,
               default='', strip=True)
        .param('reuseExisting', 'Return existing item (by name) if it exists.',
               required=False, dataType='boolean', default=False)
        .jsonParam('metadata', 'A JSON object containing the metadata keys to add',
                   paramType='form', requireObject=True, required=False)
        .errorResponse()
        .errorResponse('Write access was denied on the parent folder.', 403)
    )
    def createItem(self, folder, name, description, reuseExisting, metadata):
        newItem = self._model.createItem(
            folder=folder, name=name, creator=self.getCurrentUser(), description=description,
            reuseExisting=reuseExisting)
        if metadata:
            newItem = self._model.setMetadata(newItem, metadata)
        return newItem

    @access.user(scope=TokenScope.DATA_WRITE)
    @filtermodel(model=ItemModel)
    @autoDescribeRoute(
        Description('Edit an item or move it to another folder.')
        .responseClass('Item')
        .modelParam('id', model=ItemModel, level=AccessType.WRITE)
        .param('name', 'Name for the item.', required=False, strip=True)
        .param('description', 'Description for the item.', required=False)
        .modelParam('folderId', 'Pass this to move the item to a new folder.', model=Folder,
                    required=False, paramType='query', level=AccessType.WRITE)
        .jsonParam('metadata', 'A JSON object containing the metadata keys to add',
                   paramType='form', requireObject=True, required=False)
        .errorResponse('ID was invalid.')
        .errorResponse('Write access was denied for the item or folder.', 403)
    )
    def updateItem(self, item, name, description, folder, metadata):
        if name is not None:
            item['name'] = name
        if description is not None:
            item['description'] = description

        self._model.updateItem(item)

        if folder and folder['_id'] != item['folderId']:
            self._model.move(item, folder)

        if metadata:
            item = self._model.setMetadata(item, metadata)

        return item

    @access.user(scope=TokenScope.DATA_WRITE)
    @filtermodel(model=ItemModel)
    @autoDescribeRoute(
        Description('Set metadata fields on an item.')
        .responseClass('Item')
        .notes('Set metadata fields to null in order to delete them.')
        .modelParam('id', model=ItemModel, level=AccessType.WRITE)
        .jsonParam('metadata', 'A JSON object containing the metadata keys to add',
                   paramType='body', requireObject=True)
        .param('allowNull', 'Whether "null" is allowed as a metadata value.', required=False,
               dataType='boolean', default=False)
        .errorResponse(('ID was invalid.',
                        'Invalid JSON passed in request body.',
                        'Metadata key name was invalid.'))
        .errorResponse('Write access was denied for the item.', 403)
    )
    def setMetadata(self, item, metadata, allowNull):
        return self._model.setMetadata(item, metadata, allowNull=allowNull)

    @access.user(scope=TokenScope.DATA_WRITE)
    @filtermodel(ItemModel)
    @autoDescribeRoute(
        Description('Delete metadata fields on an item.')
        .responseClass('Item')
        .modelParam('id', model=ItemModel, level=AccessType.WRITE)
        .jsonParam(
            'fields', 'A JSON list containing the metadata fields to delete',
            paramType='body', schema={
                'type': 'array',
                'items': {
                    'type': 'string'
                }
            }
        )
        .errorResponse(('ID was invalid.',
                        'Invalid JSON passed in request body.',
                        'Metadata key name was invalid.'))
        .errorResponse('Write access was denied for the item.', 403)
    )
    def deleteMetadata(self, item, fields):
        return self._model.deleteMetadata(item, fields)

    def _downloadMultifileItem(self, item, user):
        setResponseHeader('Content-Type', 'application/zip')
        setContentDisposition(item['name'] + '.zip')

        def stream():
            zip = ziputil.ZipGenerator(item['name'])
            for (path, file) in self._model.fileList(item, subpath=False):
                for data in zip.addFile(file, path):
                    yield data
            yield zip.footer()
        return stream

    @access.public(scope=TokenScope.DATA_READ)
    @filtermodel(model=File)
    @autoDescribeRoute(
        Description('Get the files within an item.')
        .responseClass('File', array=True)
        .modelParam('id', model=ItemModel, level=AccessType.READ)
        .pagingParams(defaultSort='name')
        .errorResponse('ID was invalid.')
        .errorResponse('Read access was denied for the item.', 403)
    )
    def getFiles(self, item, limit, offset, sort):
        return self._model.childFiles(item=item, limit=limit, offset=offset, sort=sort)

    @access.public(scope=TokenScope.DATA_READ, cookie=True)
    @autoDescribeRoute(
        Description('Download the contents of an item.')
        .modelParam('id', model=ItemModel, level=AccessType.READ)
        .param('offset', 'Byte offset into the file.', dataType='int',
               required=False, default=0)
        .param('format', 'If unspecified, items with one file are downloaded '
               'as that file, and other items are downloaded as a zip '
               "archive.  If 'zip', a zip archive is always sent.",
               required=False)
        .param('contentDisposition', 'Specify the Content-Disposition response '
               'header disposition-type value, only applied for single file '
               'items.', required=False, enum=['inline', 'attachment'],
               default='attachment')
        .param('extraParameters', 'Arbitrary data to send along with the '
               'download request, only applied for single file '
               'items.', required=False)
        # single file items could produce other types, too.
        .produces(['application/zip', 'application/octet-stream'])
        .errorResponse('ID was invalid.')
        .errorResponse('Read access was denied for the item.', 403)
    )
    def download(self, item, offset, format, contentDisposition, extraParameters):
        user = self.getCurrentUser()
        files = list(self._model.childFiles(item=item, limit=2))
        if format not in (None, '', 'zip'):
            raise RestException('Unsupported format: %s.' % format)
        if len(files) == 1 and format != 'zip':
            if contentDisposition not in {None, 'inline', 'attachment'}:
                raise RestException('Unallowed contentDisposition type "%s".' % contentDisposition)
            return File().download(
                files[0], offset, contentDisposition=contentDisposition,
                extraParameters=extraParameters)
        else:
            return self._downloadMultifileItem(item, user)

    @access.user(scope=TokenScope.DATA_WRITE)
    @autoDescribeRoute(
        Description('Delete an item by ID.')
        .modelParam('id', model=ItemModel, level=AccessType.WRITE)
        .errorResponse('ID was invalid.')
        .errorResponse('Write access was denied for the item.', 403)
    )
    def deleteItem(self, item):
        self._model.remove(item)
        return {'message': 'Deleted item %s.' % item['name']}

    @access.public(scope=TokenScope.DATA_READ)
    @autoDescribeRoute(
        Description("Get the path to the root of the item's hierarchy.")
        .modelParam('id', model=ItemModel, level=AccessType.READ)
        .errorResponse('ID was invalid.')
        .errorResponse('Read access was denied for the item.', 403)
    )
    def rootpath(self, item):
        return self._model.parentsToRoot(item, self.getCurrentUser())

    @access.user(scope=TokenScope.DATA_WRITE)
    @filtermodel(model=ItemModel)
    @autoDescribeRoute(
        Description('Copy an item.')
        .notes('If no folderId parameter is specified, creates a copy of the item in '
               'its current containing folder.')
        .responseClass('Item')
        .modelParam('id', 'The ID of the original item.', model=ItemModel, level=AccessType.READ)
        .modelParam('folderId', 'The ID of the parent folder.', required=False, model=Folder,
                    level=AccessType.WRITE, paramType='query')
        .param('name', 'Name for the new item.', required=False, strip=True)
        .param('description', 'Description for the new item.', required=False, strip=True)
        .errorResponse(('A parameter was invalid.',
                        'ID was invalid.'))
        .errorResponse('Read access was denied on the original item.\n\n'
                       'Write access was denied on the parent folder.', 403)
    )
    def copyItem(self, item, folder, name, description):
        user = self.getCurrentUser()

        if folder is None:
            folder = Folder().load(
                id=item['folderId'], user=user, level=AccessType.WRITE, exc=True)
        return self._model.copyItem(
            item, creator=user, name=name, folder=folder, description=description)<|MERGE_RESOLUTION|>--- conflicted
+++ resolved
@@ -109,13 +109,8 @@
             raise RestException('Invalid sort mode.')
         dir = '$lt' if sort[0][1] == SortDir.ASCENDING else '$gt'
         filters = {'$or': [
-<<<<<<< HEAD
-            {sort[0][0]: {dir: item[sort[0][0]]}},
-            {sort[0][0]: item[sort[0][0]], '_id': {dir: item['_id']}}
-=======
             {sort[0][0]: {dir: item.get(sort[0][0])}},
             {sort[0][0]: item.get(sort[0][0]), '_id': {dir: item['_id']}}
->>>>>>> d600c09d
         ]}
         # limit and offset are actually ignored
         cursor = self._find(folderId, text, name, limit, offset, sort, filters)
