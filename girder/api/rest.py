--- conflicted
+++ resolved
@@ -94,11 +94,8 @@
         :type user: dict.
         :raises AccessException: If the user is not an administrator.
         """
-<<<<<<< HEAD
-        if user is None or not user.get('admin', False) is True:
-=======
+
         if user is None or user.get('admin', False) is not True:
->>>>>>> 76188937
             raise AccessException('Administrator access required.')
 
     def getPagingParameters(self, params, defaultSortField=None):
