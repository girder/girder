import $ from 'jquery';
import _ from 'underscore';

import View from 'girder/views/View';
import FolderModel from 'girder/models/FolderModel';
import ItemModel from 'girder/models/ItemModel';
import router  from 'girder/router';
import { restRequest } from 'girder/rest';
import { renderMarkdown } from 'girder/misc';

import template from '../templates/taskRun.pug';
import '../stylesheets/taskRun.styl';
import WidgetCollection from '../collections/WidgetCollection';

import ControlsPanel from './ControlsPanel';

const TaskRunView = View.extend({
    events: {
        'click .g-run-task': 'execute'
    },

    initialize: function (settings) {
        this.inputWidgets = new WidgetCollection();
        this.outputWidgets = new WidgetCollection();

        const taskSpec = this.model.get('meta').itemTaskSpec || {};
        const inputs = taskSpec.inputs || [];
        const outputs = taskSpec.outputs || [];
        const initialValues = settings.initialValues || null;
        const initialInputs = (initialValues && initialValues.inputs) || {};
        const initialOutputs = (initialValues && initialValues.outputs) || {};

        // Build all the widget models from the task IO spec
        this.inputWidgets.add(
            inputs.map((input) => this._setJobInfo(input, initialInputs))
        );

        this.outputWidgets.add(
            outputs.map((output) => this._setJobInfo(output, initialOutputs))
        );

        this.inputsPanel = new ControlsPanel({
            title: 'Configure inputs',
            collection: this.inputWidgets,
            parentView: this
        });

        this.outputsPanel = new ControlsPanel({
            title: 'Configure outputs',
            collection: this.outputWidgets,
            parentView: this
        });
    },

    /**
     * Fill in values according to an existing job.
     *
     * @param {object} spec The task parameter spec
     * @param {object} bindings The job parameter bindings
     */
    _setJobInfo: function (spec, bindings) {
        const match = bindings[spec.id || spec.name] || {};
        if (match.mode === 'girder' && match.resource_type === 'item') {
            spec.value = new ItemModel({
                _id: match.id,
                _modelType: 'item',
                name: match.fileName || match.id
            });
            spec.fileName = match.fileName || match.id;
        } else if (match.mode === 'girder' && _.contains(['folder', 'collection', 'user'], match.parent_type)) {
            spec.value = new FolderModel({
                _id: match.parent_id,
                _modelType: 'folder'
            });
            spec.fileName = match.name || match.id;
        } else if (_.has(match, 'data')) {
            spec.value = match.data;
        }
        return spec;
    },

    render: function () {
        var hasInputs = !!this.inputWidgets.length,
            hasOutputs = !!this.outputWidgets.length;

        this.$el.html(template({
            item: this.model,
            hasInputs: hasInputs,
            hasOutputs: hasOutputs,
            renderMarkdown: renderMarkdown
        }));

        if (hasInputs) {
            this.inputsPanel.setElement(this.$('.g-inputs-container')).render();
        }

        if (hasOutputs) {
            this.outputsPanel.setElement(this.$('.g-outputs-container')).render();
        }

        return this;
    },

    /**
     * Validates that all of the widgets are in a valid state. Displays any
     * invalid states and
     */
    validate: function () {
        let ok = true;
        const test = (model) => {
            if (!model.isValid()) {
                ok = false;
            }
        };

        // Don't short-circuit; we want to highlight *all* invalid inputs
        this.inputWidgets.each(test);
        this.outputWidgets.each(test);

        return ok;
    },

    /**
     * Translates the WidgetCollection state for the input and output widgets into the
     * appropriate girder_worker input and output bindings, then invokes the endpoint
     * to execute the task. TODO We probably want to move that translation layer down into
     * the WidgetCollection itself in the future.
     */
    execute: function (e) {
        if (!this.validate()) {
            this.$('.g-validation-failed-message').text(
                'One or more of your inputs or outputs is invalid, they are highlighted in red.');
            return;
        }
        this.$('.g-validation-failed-message').empty();
        $(e.currentTarget).girderEnable(false);

        const inputs = {}, outputs = {};

        const translate = (model) => {
            let val = model.value();
            switch (model.get('type')) {
                case 'image':
                case 'file': // This is an input
                    return {
                        mode: 'girder',
                        resource_type: 'item',
                        id: val.id,
                        fileName: model.get('fileName') || null
                    };
                case 'new-file': // This is an output
                    return {
                        mode: 'girder',
                        parent_id: val.id,
                        parent_type: 'folder',
                        name: model.get('fileName')
                    };
<<<<<<< HEAD
                case 'input-item-metadata':
                    return {
                        mode: 'girder',
                        as_metadata_on_input: model.get('input_id')
=======
                case 'new-folder': // This is an output
                    return {
                        mode: 'girder',
                        parent_id: val.id,
                        parent_type: val.get('_modelType'),
                        name: model.get('fileName')
>>>>>>> a18a4945
                    };
                default:
                    if (model.isVector()) {
                        val = val.join(',');
                    }
                    return {
                        mode: 'inline',
                        data: val
                    };
            }
        };

        this.inputWidgets.each((model) => {
            inputs[model.id] = translate(model);
        });
        this.outputWidgets.each((model) => {
            outputs[model.id] = translate(model);
        });

        restRequest({
            url: `item_task/${this.model.id}/execution`,
            method: 'POST',
            data: {
                inputs: JSON.stringify(inputs),
                outputs: JSON.stringify(outputs)
            },
            error: null
        }).done((resp) => {
            router.navigate(`job/${resp._id}`, {trigger: true});
        }).fail((resp) => {
            $(e.currentTarget).girderEnable(true);
            this.$('.g-validation-failed-message').text('Error: ' + resp.responseJSON.message);
        });
    }
});

export default TaskRunView;<|MERGE_RESOLUTION|>--- conflicted
+++ resolved
@@ -155,19 +155,17 @@
                         parent_type: 'folder',
                         name: model.get('fileName')
                     };
-<<<<<<< HEAD
                 case 'input-item-metadata':
                     return {
                         mode: 'girder',
                         as_metadata_on_input: model.get('input_id')
-=======
+                    };
                 case 'new-folder': // This is an output
                     return {
                         mode: 'girder',
                         parent_id: val.id,
                         parent_type: val.get('_modelType'),
                         name: model.get('fileName')
->>>>>>> a18a4945
                     };
                 default:
                     if (model.isVector()) {
