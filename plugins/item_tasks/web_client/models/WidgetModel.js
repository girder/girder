import _ from 'underscore';
import Backbone from 'backbone';
import tinycolor from 'tinycolor2';

/**
 * A backbone model controlling the behavior and rendering of widgets.
 * This model and the corresponding views provide UI elements to
 * prompt the user for input.  Several different kinds of widgets
 * are available:
 *
 * Primitive types:
 *   * color:
 *      a color picker
 *   * range:
 *      a slider for choosing a numeric value within some range
 *   * number:
 *      an input box that accepts arbitrary numbers
 *   * boolean:
 *      a checkbox
 *   * string:
 *      an input element that accepts arbitrary strings
 *   * integer:
 *      an input box that accepts integers
 *   * number-vector:
 *      an input box that accepts a comma seperated list of numbers
 *   * string-vector:
 *      an input box that accepts a comma seperated list of strings
 *   * number-enumeration:
 *      a select box containing numbers
 *   * number-enumeration-multiple:
 *      a multiselect box containing numbers
 *   * string-enumeration:
 *      a select box containing strings
 *   * string-enumeration-multiple:
 *      a multiselect box containing strings
 *
 * Girder models:
 *   * file:
 *      an input file (evaluates to an item id)
 *   * directory:
 *      an input folder (evaluates to a folder id)
 *   * new-file:
 *      an output file (contains an existing folder id and a
 *      name that will be used for the new item.
 *   * new-folder:
 *      an output folder (contains a folder id and a
 *      name that will be used for the new folder.
 *   * image:
 *      an alias for the "file" type that expects the file
 *      contents is an image (this is not validated)
 *
 * @param {object} [attrs]
 * @param {string} [attrs.type]
 *   The widget type.  See the list of supported types.
 *
 * @param {string} [attrs.title]
 *   The label of the widget displayed to the user.  Falls back
 *   to `attrs.name` or `attrs.id` if not provided.
 *
 * @param {string} [attrs.description]
 *   A brief description of the parameter provided to the user.
 *
 * @param {object} [attrs.default]
 *   The fallback value if attrs.value is not set.  Primitive
 *   types expect this object to contain a "data" key whose
 *   value is the default.
 *
 * @param {*} [attrs.value]
 *   The current value of the widget.  Watch changes to this
 *   attribute to respond to user selections.
 *
 * @param {array} [attrs.values]
 *   The set of possible values for an enumerated type.  This
 *   is used to fill in the options presented in a dropdown box.
 *
 * @param {number} [attrs.min]
 *   The minimum value allowed for a numeric value.
 *
 * @param {number} [attrs.max]
 *   The maximum value allowed for a numeric value.
 *
 * @param {number} [attrs.step]
 *   The resolution of allowed numeric values.  This
 *   value determines the "ticks" in the number slider.
 *
 * @param {string} [attrs.fileName]
 *   For output files, this is the name used for the new file.
 */
var WidgetModel = Backbone.Model.extend({
    /**
     * Sets initial model attributes with normalization.
     */
    initialize: function (attrs) {
        attrs = attrs || {};

        _.defaults(attrs, {
            title: attrs.name || attrs.id,
            id: attrs.name,
            description: ''
        });

        if (!_.has(attrs, 'value') &&
            _.has(attrs.default || {}, 'data')) {
            attrs.value = attrs.default.data;
        }

        /*
         * Integers are special numeric types where adjacent values differ
         * by exactly 1.  Setting the "step" field to one, ensures that
         * clicking the input element arrows increment or decrement the
         * value by one.
         */
        if (attrs.type === 'integer') {
            attrs.step = 1;

            if (_.has(attrs, 'min')) {
                /*
                 * Ensure the minimum value is an integer for correct
                 * validation and input element behavior.
                 */
                attrs.min = Math.ceil(attrs.min);
            }
        }
        this.set(attrs);
    },

    /**
     * Override Model.set for widget specific bahavior.
     */
    set: function (hash, options) {
        var key, value;

        // handle set(key, value) calling
        if (_.isString(hash)) {
            key = hash;
            value = options;
            options = arguments[2];
            hash = {};
            hash[key] = value;
        }

        // normalize values
        if (_.has(hash, 'value')) {
            try {
                hash.value = this.normalize(hash.value);
            } catch (e) {
                console.warn('Could not normalize value "' + hash.value + '"'); // eslint-disable-line no-console
            }
        }

        // normalize enumerated values
        if (_.has(hash, 'values')) {
            try {
                hash.values = _.map(hash.values, _.bind(this._normalizeValue, this));
            } catch (e) {
                console.warn('Could not normalize value in "' + hash.values + '"'); // eslint-disable-line no-console
            }
        }

        return Backbone.Model.prototype.set.call(this, hash, options);
    },

    /**
     * Coerce a value into a normalized native type.
     */
    normalize: function (value) {
        if (this.isVector()) {
            return this._normalizeVector(value);
        }
        return this._normalizeValue(value);
    },

    /**
     * Coerce a vector of values into normalized native types.
     */
    _normalizeVector: function (value) {
        if (value === '') {
            value = [];
        } else if (_.isString(value)) {
            value = value.split(',');
        }
        return _.map(value, _.bind(this._normalizeValue, this));
    },

    _normalizeValue: function (value) {
        if (this.isNumeric()) {
            value = parseFloat(value);
        } else if (this.isInteger()) {
            value = parseInt(value);
        } else if (this.isBoolean()) {
            value = !!value;
        } else if (this.isColor()) {
            if (_.isArray(value)) {
                value = {r: value[0], g: value[1], b: value[2]};
            }
            value = tinycolor(value).toHexString();
        } else if (!this.isGirderModel()) {
            value = value.toString();
        }
        return value;
    },

    /**
     * Validate the model attributes.  Returns undefined upon successful validation.
     */
    validate: function (model) {
        if (!_.contains(this.types, model.type)) {
            //return 'Invalid type, "' + model.type + '"';
        }

        if (this.isVector()) {
            return this._validateVector(model.value);
        } else if (model.type === 'new-file') {
            return this._validateGirderModel(model.value) ||
                (model.fileName ? undefined : 'No file name provided');
        } else if (model.type === 'new-folder') {
            return this._validateGirderModel(model.value) ||
                (model.fileName ? undefined : 'No folder name provided');
        } else if (this.isGirderModel()) {
            return this._validateGirderModel(model.value);
        }
        return this._validateValue(model.value);
    },

    /**
     * Validate a potential value for the current widget type and properties.
     * This method is called once for each component for vector types.
     */
    _validateValue: function (value) {
        var out;
        if (this.isNumeric()) {
            out = this._validateNumeric(value);
        }
        if (this.isEnumeration() && !_.contains(this.get('values'), this._normalizeValue(value))) {
            out = 'Invalid value choice';
        }
        return out;
    },

    /**
     * Validate a potential vector value.  Calls _validateValue internally.
     */
    _validateVector: function (vector) {
        var val;
        vector = this.normalize(vector);

        val = _.chain(vector)
            .map(_.bind(this._validateValue, this))
            .reject(_.isUndefined)
            .value();

        if (val.length === 0) {
            // all components validated
            val = undefined;
        } else {
            // join errors in individual components
            val = val.join('\n');
        }
        return val;
    },

    /**
     * Validate a numeric value.
     * @param {*} value The value to validate
     * @returns {undefined|string} An error message or null
     */
    _validateNumeric: function (value) {
        var min = parseFloat(this.get('min'));
        var max = parseFloat(this.get('max'));
        var step = parseFloat(this.get('step'));
        var mod, eps = 1e-6;

        // make sure it is a valid number
        if (!isFinite(value)) {
            return 'Invalid number "' + value + '"';
        }

        // make sure it is in valid range
        if (value < min || value > max) {
            return 'Value out of range [' + [min, max] + ']';
        }

        // make sure value is approximately an integer number
        // of "steps" larger than "min"
        min = min || 0;
        mod = (value - min) / step;
        if (step > 0 && Math.abs(Math.round(mod) - mod) > eps) {
            return 'Value does not satisfy step "' + step + '"';
        }
    },

    /**
     * Validate a widget that selects a girder model.
     * @note This method is synchronous, so it cannot validate
     * the model on the server.
     */
    _validateGirderModel: function (model) {
        var type = model && model.get && model.get('_modelType');
        if (!model) {
            return 'Empty value';
        } else if (!type) {
            return 'Invalid value';
        } else if (this.get('type') === 'file' && type !== 'item') {
            return 'Value must be an item';
        } else if (this.get('type') === 'image' && type !== 'item') {
            return 'Value must be an item';
        } else if (this.get('type') === 'directory' && type !== 'folder') {
            return 'Value must be a folder';
        } else if (this.get('type') === 'new-file' && type !== 'folder') {
            return 'Value must be a folder';
        } else if (this.get('type') === 'new-folder' && !_.contains(['folder', 'collection', 'user'], type)) {
            return 'Value must be a collection, folder, or user';
        }
    },

    /**
     * True if the value should be coerced as a number.
     */
    isNumeric: function () {
        return _.contains([
            'range',
            'integer',
            'number',
            'number-vector',
            'number-enumeration',
            'number-enumeration-multiple'
        ], this.get('type'));
    },

    /**
     * True if the value should be coerced as an integer.
     */
    isInteger: function () {
        return this.get('type') === 'integer';
    },

    /**
     * True if the value should be coerced as a boolean.
     */
    isBoolean: function () {
        return this.get('type') === 'boolean';
    },

    /**
     * True if the value is a 3 component vector.
     */
    isVector: function () {
        return _.contains([
            'number-vector',
            'number-enumeration-multiple',
            'string-vector',
            'string-enumeration-multiple'
        ], this.get('type'));
    },

    /**
     * True if the value should be coerced as a color.
     */
    isColor: function () {
        return this.get('type') === 'color';
    },

    /**
     * True if the value should be chosen from one of several "values".
     */
    isEnumeration: function () {
        return _.contains([
            'number-enumeration',
            'number-enumeration-multiple',
            'string-enumeration',
            'string-enumeration-multiple'
        ], this.get('type'));
    },

    /**
     * True if the value represents a model stored in a girder
     * collection/folder/item hierarchy.
     */
    isGirderModel: function () {
        return _.contains(
            ['directory', 'new-folder', 'file', 'new-file', 'image'],
            this.get('type')
        );
    },

    /**
     * True if the value represents a file stored in girder.
     */
    isFile: function () {
        return this.get('type') === 'file';
    },

    /**
     * Get a normalized representation of the widget's value.
     */
    value: function () {
        return this.get('value');
    },

    /**
     * A list of valid widget types.
     */
    types: [
        'color',
        'range',
        'number',
        'boolean',
        'string',
        'integer',
        'number-vector',
        'string-vector',
        'number-enumeration',
        'number-enumeration-multiple',
        'string-enumeration',
        'string-enumeration-multiple',
        'file',
        'directory',
        'new-file',
<<<<<<< HEAD
        'image',
        'derived'
=======
        'new-folder',
        'image'
>>>>>>> a18a4945
    ]
});

export default WidgetModel;<|MERGE_RESOLUTION|>--- conflicted
+++ resolved
@@ -205,7 +205,7 @@
      */
     validate: function (model) {
         if (!_.contains(this.types, model.type)) {
-            //return 'Invalid type, "' + model.type + '"';
+            return 'Invalid type, "' + model.type + '"';
         }
 
         if (this.isVector()) {
@@ -416,13 +416,9 @@
         'file',
         'directory',
         'new-file',
-<<<<<<< HEAD
+        'new-folder',
         'image',
         'derived'
-=======
-        'new-folder',
-        'image'
->>>>>>> a18a4945
     ]
 });
 
