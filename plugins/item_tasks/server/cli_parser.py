--- conflicted
+++ resolved
@@ -19,14 +19,9 @@
     'string-enumeration': 'string-enumeration',
     'file': 'file',
     'directory': 'folder',
-<<<<<<< HEAD
-    'image': 'file',
+    'image': 'image',
     'pointfile': 'file',
     'region': 'region'
-=======
-    'image': 'image',
-    'pointfile': 'file'
->>>>>>> a18a4945
 }
 
 _SLICER_TO_GIRDER_WORKER_OUTPUT_TYPE_MAP = {
