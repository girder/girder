--- conflicted
+++ resolved
@@ -139,7 +139,6 @@
 
         return transformed
 
-<<<<<<< HEAD
     def _addMetadata(self, spec, id, task):
         for output in task.get('outputs', []):
             if output.get('id') == id:
@@ -147,11 +146,7 @@
                     spec['metadata'] = output['metadata']
                 break
 
-
     def _transformOutputs(self, outputs, token, job, task, inputs):
-=======
-    def _transformOutputs(self, outputs, token, job, task):
->>>>>>> a18a4945
         """
         Validates and sanitizes the output bindings. If they are Girder outputs, adds
         the necessary token info. If the token does not allow DATA_WRITE, or if the user
@@ -253,11 +248,7 @@
             'kwargs': {
                 'task': task,
                 'inputs': self._transformInputs(inputs, token),
-<<<<<<< HEAD
                 'outputs': self._transformOutputs(outputs, token, job, task, inputs),
-=======
-                'outputs': self._transformOutputs(outputs, token, job, task),
->>>>>>> a18a4945
                 'validate': False,
                 'auto_convert': False,
                 'cleanup': True
