/* globals girderTest, describe, expect, it, runs, waitsFor  */

girderTest.addCoveredScripts([
    '/clients/web/static/built/plugins/jobs/plugin.min.js'
]);

girder.events.trigger('g:appload.before');
var app = new girder.views.App({
    el: 'body',
    parentView: null
});
girder.events.trigger('g:appload.after');

$(function () {
    describe('Unit test the job detail widget.', function () {
        it('Show a job detail widget.', function () {
            waitsFor('app to render', function () {
                return $('#g-app-body-container').length > 0;
            });

            runs(function () {
                var job = new girder.plugins.jobs.models.JobModel({
                    _id: 'foo',
                    title: 'My batch job',
<<<<<<< HEAD
                    status: girder.plugins.jobs.JobStatus.INACTIVE,
                    log: 'Hello world\ngoodbye world',
=======
                    status: girder.jobs_JobStatus.INACTIVE,
                    log: ['Hello world\n', 'goodbye world'],
>>>>>>> 970535dd
                    updated: '2015-01-12T12:00:12Z',
                    created: '2015-01-12T12:00:00Z',
                    when: '2015-01-12T12:00:00Z',
                    timestamps: [{
                        status: girder.plugins.jobs.JobStatus.QUEUED,
                        time: '2015-01-12T12:00:02Z'
                    }, {
                        status: girder.plugins.jobs.JobStatus.RUNNING,
                        time: '2015-01-12T12:00:03Z'
                    }, {
                        status: girder.plugins.jobs.JobStatus.SUCCESS,
                        time: '2015-01-12T12:00:12Z'
                    }]
                });

                /* var widget = */ new girder.plugins.jobs.views.JobDetailsWidget({
                    el: $('#g-app-body-container'),
                    job: job,
                    parentView: app
                }).render();

                expect($('.g-monospace-viewer[property="kwargs"]').length).toBe(0);
                expect($('.g-monospace-viewer[property="log"]').text()).toBe(job.get('log').join(''));
                expect($('.g-job-info-value[property="_id"]').text()).toBe(job.get('_id'));
                expect($('.g-job-info-value[property="title"]').text()).toBe(job.get('title'));
                expect($('.g-job-info-value[property="when"]').text()).toContain('January 12, 2015');
                expect($('.g-job-status-badge').text()).toContain('Inactive');

                expect($('.g-timeline-segment').length).toBe(3);
                expect($('.g-timeline-point').length).toBe(4);
                expect($('.g-timeline-start-label').text()).toBe('0 s');
                expect($('.g-timeline-end-label').text()).toBe('12 s');
                expect($('.g-timeline-point')[3].className).toContain('g-job-color-success');

                // Make sure view change happens when notification is sent for this job
                girder.utilities.eventStream.trigger('g:event.job_status', {
                    data: {
                        _id: 'foo',
<<<<<<< HEAD
                        status: girder.plugins.jobs.JobStatus.SUCCESS,
                        log: 'log changed'
=======
                        status: girder.jobs_JobStatus.SUCCESS
>>>>>>> 970535dd
                    }
                });

                expect($('.g-job-status-badge').text()).toContain('Success');

                // Make sure view change only happens for the currently viewed job
                girder.utilities.eventStream.trigger('g:event.job_status', {
                    data: {
                        _id: 'bar',
<<<<<<< HEAD
                        status: girder.plugins.jobs.JobStatus.QUEUED,
                        log: 'should not appear'
=======
                        status: girder.jobs_JobStatus.QUEUED
>>>>>>> 970535dd
                    }
                });

                expect($('.g-job-status-badge').text()).toContain('Success');

                // Test log output events
                girder.eventStream.trigger('g:event.job_log', {
                    data: {
                        _id: 'foo',
                        overwrite: true,
                        text: 'overwritten log'
                    }
                });
                expect($('.g-monospace-viewer[property="log"]').text()).toBe('overwritten log');

                girder.eventStream.trigger('g:event.job_log', {
                    data: {
                        _id: 'foo',
                        overwrite: false,
                        text: '<script type="text/javascript">xss probe!</script>'
                    }
                });

                expect($('.g-monospace-viewer[property="log"]').text()).toBe(
                    'overwritten log<script type="text/javascript">xss probe!</script>');
            });
        });
    });

    describe('Unit test the job list widget.', function () {
        it('Show a job list widget.', function () {
            var jobs, rows;

            runs(function () {
                jobs = _.map([1, 2, 3], function (i) {
                    return new girder.plugins.jobs.models.JobModel({
                        _id: 'foo' + i,
                        title: 'My batch job ' + i,
                        status: i,
                        updated: '2015-01-12T12:00:0' + i,
                        created: '2015-01-12T12:00:0' + i,
                        when: '2015-01-12T12:00:0' + i
                    });
                });

                var widget = new girder.plugins.jobs.views.JobListWidget({
                    el: $('#g-app-body-container'),
                    filter: {},
                    parentView: app
                }).render();

                expect($('.g-jobs-list-table>tbody>tr').length).toBe(0);

                // Add the jobs to the collection
                widget.collection.add(jobs);
            });

            waitsFor(function () {
                return $('.g-jobs-list-table>tbody>tr').length === 3;
            }, 'job list to auto-reload when collection is updated');

            runs(function () {
                // Make sure we are in reverse chronological order
                rows = $('.g-jobs-list-table>tbody>tr');
                expect($(rows[0]).text()).toContain('My batch job 3');
                expect($(rows[0]).text()).toContain('Success');
                expect($(rows[1]).text()).toContain('My batch job 2');
                expect($(rows[1]).text()).toContain('Running');
                expect($(rows[2]).text()).toContain('My batch job 1');
                expect($(rows[2]).text()).toContain('Queued');

                // Simulate an SSE notification that changes a job status
                girder.utilities.eventStream.trigger('g:event.job_status', {
                    data: _.extend({}, jobs[0].attributes, {
                        status: 4
                    })
                });
            });

            // Table row should update automatically
            waitsFor(function () {
                return $('td.g-job-status-cell', rows[2]).text() === 'Error';
            });
        });
    });
});<|MERGE_RESOLUTION|>--- conflicted
+++ resolved
@@ -22,13 +22,8 @@
                 var job = new girder.plugins.jobs.models.JobModel({
                     _id: 'foo',
                     title: 'My batch job',
-<<<<<<< HEAD
                     status: girder.plugins.jobs.JobStatus.INACTIVE,
-                    log: 'Hello world\ngoodbye world',
-=======
-                    status: girder.jobs_JobStatus.INACTIVE,
                     log: ['Hello world\n', 'goodbye world'],
->>>>>>> 970535dd
                     updated: '2015-01-12T12:00:12Z',
                     created: '2015-01-12T12:00:00Z',
                     when: '2015-01-12T12:00:00Z',
@@ -67,12 +62,7 @@
                 girder.utilities.eventStream.trigger('g:event.job_status', {
                     data: {
                         _id: 'foo',
-<<<<<<< HEAD
-                        status: girder.plugins.jobs.JobStatus.SUCCESS,
-                        log: 'log changed'
-=======
-                        status: girder.jobs_JobStatus.SUCCESS
->>>>>>> 970535dd
+                        status: girder.plugins.jobs.JobStatus.SUCCESS
                     }
                 });
 
@@ -82,12 +72,7 @@
                 girder.utilities.eventStream.trigger('g:event.job_status', {
                     data: {
                         _id: 'bar',
-<<<<<<< HEAD
-                        status: girder.plugins.jobs.JobStatus.QUEUED,
-                        log: 'should not appear'
-=======
-                        status: girder.jobs_JobStatus.QUEUED
->>>>>>> 970535dd
+                        status: girder.plugins.jobs.JobStatus.QUEUED
                     }
                 });
 
