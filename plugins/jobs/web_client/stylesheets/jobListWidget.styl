<<<<<<< HEAD
@import '~nib/index.styl'

.check-menu-dropdown
  position relative
  width 20px
  left -2px
  
  .g-job-check-menu-button
    padding 2px 1px 0 2px

    i
      position relative
      top -3px

=======
>>>>>>> 831b690a
.g-jobs-list-table
  width 100%

  th
    border-bottom 1px solid #d7d7d7
  tbody>tr
    transition background 0.4s linear

    td
      padding 3px 0

    &:hover
      background-color #f6f6f6

    &.g-highlight
      background-color #f1db74

.g-job-list-header
  padding-bottom 10px

#g-job-checkbox-menu
  display inline

a.g-job-checkbox-menu-link
  display inline-block
  overflow hidden
  text-overflow ellipsis
  white-space nowrap
  color #333


.g-job-filter-container
  margin-top 7px
  > div
    float left
    margin-right 10px
  > .checkbox
    margin 0 0 0 10px

  .dropdown
    .dropdown-menu
      ul
        list-style-type none
        padding 0
        margin 0
    .checkbox
      margin 8px
    .checkbox.g-job-checkall
      padding-bottom 8px
      border-bottom 1px solid #ddd

.g-page-size-container
  float right
  margin-top 7px
  > span
    margin-right 10px


ul.g-jobs
  margin 10px 0

.g-jobs-graph
  height calc(100vh - 230px)
  overflow-y hidden
  overflow-x auto

.g-no-job-record
  text-align center<|MERGE_RESOLUTION|>--- conflicted
+++ resolved
@@ -1,11 +1,10 @@
-<<<<<<< HEAD
 @import '~nib/index.styl'
 
 .check-menu-dropdown
   position relative
   width 20px
   left -2px
-  
+
   .g-job-check-menu-button
     padding 2px 1px 0 2px
 
@@ -13,8 +12,6 @@
       position relative
       top -3px
 
-=======
->>>>>>> 831b690a
 .g-jobs-list-table
   width 100%
 
