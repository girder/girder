--- conflicted
+++ resolved
@@ -89,11 +89,7 @@
             x2 = int(x2 / 2 + width * hr / 2)
         image = image.crop((x1, y1, x2, y2))
 
-<<<<<<< HEAD
-    image.thumbnail((width, height))
-=======
     image.thumbnail((width, height), Image.LANCZOS)
->>>>>>> 4e5d0696
 
     out = io.BytesIO()
     image.convert('RGB').save(out, 'JPEG', quality=85)
