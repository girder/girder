#!/usr/bin/env python
# -*- coding: utf-8 -*-

###############################################################################
#  Copyright Kitware Inc.
#
#  Licensed under the Apache License, Version 2.0 ( the "License" );
#  you may not use this file except in compliance with the License.
#  You may obtain a copy of the License at
#
#    http://www.apache.org/licenses/LICENSE-2.0
#
#  Unless required by applicable law or agreed to in writing, software
#  distributed under the License is distributed on an "AS IS" BASIS,
#  WITHOUT WARRANTIES OR CONDITIONS OF ANY KIND, either express or implied.
#  See the License for the specific language governing permissions and
#  limitations under the License.
###############################################################################

import json
import os
import six
import time

from tests import base
from girder import events
from girder.constants import ROOT_DIR
from girder.utility.model_importer import ModelImporter
from PIL import Image


def setUpModule():
    base.enabledPlugins.append('thumbnails')
    base.startServer()


def tearDownModule():
    base.stopServer()


class ThumbnailsTestCase(base.TestCase):
    def setUp(self):
        base.TestCase.setUp(self)

        # Create some test documents with an item
        admin = {
            'email': 'admin@email.com',
            'login': 'adminlogin',
            'firstName': 'Admin',
            'lastName': 'Last',
            'password': 'adminpassword',
            'admin': True
        }
        self.admin = self.model('user').createUser(**admin)

        user = {
            'email': 'good@email.com',
            'login': 'goodlogin',
            'firstName': 'First',
            'lastName': 'Last',
            'password': 'goodpassword',
            'admin': False
        }
        self.user = self.model('user').createUser(**user)

        folders = self.model('folder').childFolders(
            parent=self.admin, parentType='user', user=self.admin)
        for folder in folders:
            if folder['public'] is True:
                self.publicFolder = folder
            else:
                self.privateFolder = folder

        path = os.path.join(ROOT_DIR, 'clients', 'web', 'static', 'img', 'Girder_Mark.png')
        with open(path, 'rb') as file:
            self.image = file.read()
        events.unbind('thumbnails.create', 'test')

    def testThumbnailCreation(self):
<<<<<<< HEAD
=======
        path = os.path.join(ROOT_DIR, 'clients', 'web', 'src', 'assets', 'Girder_Mark.png')
        with open(path, 'rb') as file:
            data = file.read()

>>>>>>> d99f46c1
        # Upload the Girder logo to the admin's public folder
        resp = self.request(
            path='/file', method='POST', user=self.admin, params={
                'parentType': 'folder',
                'parentId': self.publicFolder['_id'],
                'name': 'test.png',
                'size': len(self.image)
            })
        self.assertStatusOk(resp)
        uploadId = resp.json['_id']

        fields = [('offset', 0), ('uploadId', uploadId)]
        files = [('chunk', 'test.png', self.image)]
        resp = self.multipartRequest(
            path='/file/chunk', fields=fields, files=files, user=self.admin)
        self.assertStatusOk(resp)
        self.assertIn('itemId', resp.json)
        fileId = resp.json['_id']

        params = {
            'fileId': fileId,
            'width': 64,
            'attachToId': str(self.admin['_id']),
            'attachToType': 'user'
        }

        # We shouldn't be able to add thumbnails without write access to the
        # target resource.
        resp = self.request(path='/thumbnail', method='POST', user=self.user, params=params)
        self.assertStatus(resp, 403)

        # Should complain if we don't pass a width or a height
        del params['width']
        params['attachToId'] = str(self.user['_id'])

        resp = self.request(
            path='/thumbnail', method='POST', user=self.user, params=params)
        self.assertStatus(resp, 400)
        self.assertEqual(resp.json['message'], 'You must specify a valid width, height, or both.')

        # Set a width, we should now correctly have a thumbnail
        params['width'] = 64
        resp = self.request(path='/thumbnail', method='POST', user=self.user, params=params)
        self.assertStatusOk(resp)
        job = resp.json

        from girder.plugins.jobs.constants import JobStatus
        self.assertEqual(job['status'], JobStatus.SUCCESS)

        self.user = self.model('user').load(self.user['_id'], force=True)
        self.assertEqual(len(self.user['_thumbnails']), 1)
        thumbnailId = self.user['_thumbnails'][0]

        resp = self.request('/file/%s/download' % str(thumbnailId), isJson=False)
        data = self.getBody(resp, text=False)
        image = Image.open(six.BytesIO(data))
        self.assertEqual(image.size, (64, 64))

        # Delete the thumbnail, it should be removed from the user thumb list
        resp = self.request('/file/%s' % str(thumbnailId), method='DELETE', user=self.user)
        self.assertStatusOk(resp)

        self.assertEqual(self.model('file').load(thumbnailId), None)
        self.user = self.model('user').load(self.user['_id'], force=True)
        self.assertEqual(len(self.user['_thumbnails']), 0)

        # Attach a thumbnail to the admin's public folder
        resp = self.request(
            path='/thumbnail', method='POST', user=self.admin, params={
                'width': 64,
                'height': 32,
                'crop': True,
                'attachToId': str(self.publicFolder['_id']),
                'attachToType': 'folder',
                'fileId': fileId
            })
        self.assertStatusOk(resp)
        self.publicFolder = self.model('folder').load(self.publicFolder['_id'], force=True)
        self.assertEqual(len(self.publicFolder['_thumbnails']), 1)

        thumbnailId = self.publicFolder['_thumbnails'][0]

        resp = self.request('/file/%s/download' % thumbnailId, isJson=False)
        data = self.getBody(resp, text=False)
        image = Image.open(six.BytesIO(data))
        self.assertEqual(image.size, (64, 32))

        # Deleting the public folder should delete the thumbnail as well
        self.model('folder').remove(self.publicFolder)
        self.assertEqual(self.model('file').load(thumbnailId), None)

    def testDicomThumbnailCreation(self):
        path = os.path.join(ROOT_DIR, 'plugins', 'thumbnails', 'plugin_tests', 'data',
                            'sample_dicom.dcm')
        with open(path, 'rb') as file:
            data = file.read()

        # Upload the Girder logo to the admin's public folder
        resp = self.request(
            path='/file', method='POST', user=self.admin, params={
                'parentType': 'folder',
                'parentId': self.publicFolder['_id'],
                'name': 'test.dcm',
                'size': len(data)
            })
        self.assertStatusOk(resp)
        uploadId = resp.json['_id']

        fields = [('offset', 0), ('uploadId', uploadId)]
        files = [('chunk', 'test.dcm', data)]
        resp = self.multipartRequest(
            path='/file/chunk', fields=fields, files=files, user=self.admin)
        self.assertStatusOk(resp)
        self.assertIn('itemId', resp.json)
        fileId = resp.json['_id']

        params = {
            'fileId': fileId,
            'width': 64,
            'attachToId': str(self.admin['_id']),
            'attachToType': 'user'
        }

        # We shouldn't be able to add thumbnails without write access to the
        # target resource.
        resp = self.request(path='/thumbnail', method='POST', user=self.user, params=params)
        self.assertStatus(resp, 403)

        # Should complain if we don't pass a width or a height
        del params['width']
        params['attachToId'] = str(self.user['_id'])

        resp = self.request(path='/thumbnail', method='POST', user=self.user, params=params)
        self.assertStatus(resp, 400)
        self.assertEqual(resp.json['message'], 'You must specify a valid width, height, or both.')

        # Set a width, we should now correctly have a thumbnail
        params['width'] = 64
        resp = self.request(
            path='/thumbnail', method='POST', user=self.user, params=params)
        self.assertStatusOk(resp)
        job = resp.json

        from girder.plugins.jobs.constants import JobStatus
        self.assertEqual(job['status'], JobStatus.SUCCESS)

        self.user = self.model('user').load(self.user['_id'], force=True)
        self.assertEqual(len(self.user['_thumbnails']), 1)
        thumbnailId = self.user['_thumbnails'][0]

        resp = self.request('/file/%s/download' % thumbnailId, isJson=False)
        data = self.getBody(resp, text=False)
        image = Image.open(six.BytesIO(data))
        self.assertEqual(image.size, (64, 64))

        # Delete the thumbnail, it should be removed from the user thumb list
        resp = self.request('/file/%s' % str(thumbnailId), method='DELETE', user=self.user)
        self.assertStatusOk(resp)

        self.assertEqual(self.model('file').load(thumbnailId), None)
        self.user = self.model('user').load(self.user['_id'], force=True)
        self.assertEqual(len(self.user['_thumbnails']), 0)

        # Attach a thumbnail to the admin's public folder
        resp = self.request(
            path='/thumbnail', method='POST', user=self.admin, params={
                'width': 64,
                'height': 32,
                'crop': True,
                'attachToId': str(self.publicFolder['_id']),
                'attachToType': 'folder',
                'fileId': fileId
            })
        self.assertStatusOk(resp)
        self.publicFolder = self.model('folder').load(
            self.publicFolder['_id'], force=True)
        self.assertEqual(len(self.publicFolder['_thumbnails']), 1)

        thumbnailId = self.publicFolder['_thumbnails'][0]

        resp = self.request('/file/%s/download' % thumbnailId, isJson=False)
        data = self.getBody(resp, text=False)
        image = Image.open(six.BytesIO(data))
        self.assertEqual(image.size, (64, 32))

        # Deleting the public folder should delete the thumbnail as well
        self.model('folder').remove(self.publicFolder)
        self.assertEqual(self.model('file').load(thumbnailId), None)

    def testCreateThumbnailOverride(self):
        def override(event):
            # Override thumbnail creation -- just grab the first 4 bytes
            self.assertIn('file', event.info)

            streamFn = event.info['streamFn']
            stream = streamFn()
            contents = b''.join(stream())

            uploadModel = ModelImporter.model('upload')

            upload = uploadModel.createUpload(
                user=self.admin, name='magic', parentType=None, parent=None,
                size=4)

            thumbnail = uploadModel.handleChunk(upload, contents[:4])

            event.addResponse({
                'file': thumbnail
            })
            event.preventDefault()

        events.bind('thumbnails.create', 'test', override)
<<<<<<< HEAD
=======
        path = os.path.join(ROOT_DIR, 'clients', 'web', 'src', 'assets', 'Girder_Mark.png')
        with open(path, 'rb') as file:
            data = file.read()
>>>>>>> d99f46c1

        # Upload the Girder logo to the admin's public folder
        resp = self.request(
            path='/file', method='POST', user=self.admin, params={
                'parentType': 'folder',
                'parentId': self.publicFolder['_id'],
                'name': 'test.png',
                'size': len(self.image)
            })
        self.assertStatusOk(resp)
        uploadId = resp.json['_id']

        fields = [('offset', 0), ('uploadId', uploadId)]
        files = [('chunk', 'test.png', self.image)]
        resp = self.multipartRequest(
            path='/file/chunk', fields=fields, files=files, user=self.admin)
        self.assertStatusOk(resp)
        self.assertIn('itemId', resp.json)
        fileId = resp.json['_id']

        # Attach a thumbnail to the admin's public folder
        resp = self.request(
            path='/thumbnail', method='POST', user=self.admin, params={
                'width': 64,
                'height': 32,
                'crop': True,
                'attachToId': str(self.publicFolder['_id']),
                'attachToType': 'folder',
                'fileId': fileId
            })
        self.assertStatusOk(resp)

        # Download the new thumbnail
        folder = self.model('folder').load(self.publicFolder['_id'], force=True)
        self.assertEqual(len(folder['_thumbnails']), 1)
        thumbnail = self.model('file').load(folder['_thumbnails'][0], force=True)

        self.assertEqual(thumbnail['attachedToType'], 'folder')
        self.assertEqual(thumbnail['attachedToId'], folder['_id'])

        # Its contents should be the PNG magic number
        stream = self.model('file').download(thumbnail, headers=False)
        self.assertEqual(b'\x89PNG', b''.join(stream()))

    def testCreationOnUpload(self):
        resp = self.request(
            path='/file', method='POST', user=self.admin, params={
                'parentType': 'folder',
                'parentId': self.publicFolder['_id'],
                'name': 'test.png',
                'size': len(self.image),
                'reference': json.dumps({
                    'thumbnail': {
                        'width': 100
                    }
                })
            })
        self.assertStatusOk(resp)

        resp = self.request(
            path='/file/chunk', method='POST', user=self.admin, body=self.image, params={
                'offset': 0,
                'uploadId': resp.json['_id']
            }, type='image/png')
        self.assertStatusOk(resp)
        self.assertIn('itemId', resp.json)
        itemId = resp.json['itemId']

        start = time.time()
        while time.time() - start < 15:
            # Wait for thumbnail creation
            item = self.model('item').load(itemId, force=True)
            if item.get('_thumbnails'):
                break
            time.sleep(0.1)
        self.assertEqual(len(item['_thumbnails']), 1)
        file = self.model('file').load(item['_thumbnails'][0], force=True)
        with self.model('file').open(file) as fh:
            self.assertEqual(fh.read(2), b'\xff\xd8')  # jpeg magic number<|MERGE_RESOLUTION|>--- conflicted
+++ resolved
@@ -71,19 +71,12 @@
             else:
                 self.privateFolder = folder
 
-        path = os.path.join(ROOT_DIR, 'clients', 'web', 'static', 'img', 'Girder_Mark.png')
+        path = os.path.join(ROOT_DIR, 'clients', 'web', 'src', 'assets', 'Girder_Mark.png')
         with open(path, 'rb') as file:
             self.image = file.read()
         events.unbind('thumbnails.create', 'test')
 
     def testThumbnailCreation(self):
-<<<<<<< HEAD
-=======
-        path = os.path.join(ROOT_DIR, 'clients', 'web', 'src', 'assets', 'Girder_Mark.png')
-        with open(path, 'rb') as file:
-            data = file.read()
-
->>>>>>> d99f46c1
         # Upload the Girder logo to the admin's public folder
         resp = self.request(
             path='/file', method='POST', user=self.admin, params={
@@ -296,12 +289,6 @@
             event.preventDefault()
 
         events.bind('thumbnails.create', 'test', override)
-<<<<<<< HEAD
-=======
-        path = os.path.join(ROOT_DIR, 'clients', 'web', 'src', 'assets', 'Girder_Mark.png')
-        with open(path, 'rb') as file:
-            data = file.read()
->>>>>>> d99f46c1
 
         # Upload the Girder logo to the admin's public folder
         resp = self.request(
