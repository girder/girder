<<<<<<< HEAD
FROM node:16-buster
=======
FROM ubuntu:22.04

>>>>>>> 4e5d0696
LABEL maintainer="Kitware, Inc. <kitware@kitware.com>"

ENV DEBIAN_FRONTEND=noninteractive \
    LANG=en_US.UTF-8 \
    LC_ALL=C.UTF-8

RUN apt-get update && apt-get install -qy \
    gcc \
    libpython3-dev \
    git \
    libldap2-dev \
    libsasl2-dev \
    python3-pip \
    curl \
&& apt-get clean && rm -rf /var/lib/apt/lists/* \
&& python3 -m pip install --upgrade --no-cache-dir \
    pip \
    setuptools \
    setuptools_scm \
    wheel

RUN curl -LJ https://github.com/krallin/tini/releases/download/v0.19.0/tini -o /sbin/tini && \
    chmod +x /sbin/tini

# Use nvm to install node
RUN curl -o- https://raw.githubusercontent.com/nvm-sh/nvm/v0.39.5/install.sh | bash

# Default node version
RUN . ~/.bashrc && \
    nvm install 14 && \
    nvm alias default 14 && \
    nvm use default && \
    ln -s $(dirname `which npm`) /usr/local/node

ENV PATH="/usr/local/node:$PATH"

RUN mkdir /girder
WORKDIR /girder
COPY . /girder/

RUN cd /girder/girder/web && npm i && npm run build && cd /girder

# Build girder wheel file, and install it
RUN python3 setup.py bdist_wheel \
 && cd dist && python3 -m pip install --no-cache-dir girder && cd .. \
 && rm -rf build dist

<<<<<<< HEAD
=======
RUN girder build && \
    rm --recursive --force \
    /root/.npm \
    /usr/local/lib/python*/site-packages/girder/web_client/node_modules

>>>>>>> 4e5d0696
EXPOSE 8080

ENTRYPOINT ["/sbin/tini", "--", "girder", "serve"]<|MERGE_RESOLUTION|>--- conflicted
+++ resolved
@@ -1,9 +1,5 @@
-<<<<<<< HEAD
-FROM node:16-buster
-=======
 FROM ubuntu:22.04
 
->>>>>>> 4e5d0696
 LABEL maintainer="Kitware, Inc. <kitware@kitware.com>"
 
 ENV DEBIAN_FRONTEND=noninteractive \
@@ -51,14 +47,6 @@
  && cd dist && python3 -m pip install --no-cache-dir girder && cd .. \
  && rm -rf build dist
 
-<<<<<<< HEAD
-=======
-RUN girder build && \
-    rm --recursive --force \
-    /root/.npm \
-    /usr/local/lib/python*/site-packages/girder/web_client/node_modules
-
->>>>>>> 4e5d0696
 EXPOSE 8080
 
 ENTRYPOINT ["/sbin/tini", "--", "girder", "serve"]