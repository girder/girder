--- conflicted
+++ resolved
@@ -4,12 +4,7 @@
 executors:
   py3:
     docker:
-<<<<<<< HEAD
       - image: girder/girder_test:latest
-=======
-      # This image uses the newest version of many dependencies
-      - image: girder/girder_test:py36-node12
->>>>>>> f77ae3c7
     working_directory: /home/circleci/project
   py3-mongo:
     docker:
