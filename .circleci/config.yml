--- conflicted
+++ resolved
@@ -12,15 +12,10 @@
       - image: girder/girder_test:py39-node20
       # Use the oldest supported MongoDB
       # This is equivalent to the deprecated circleci/mongo:<version>-ram image
-<<<<<<< HEAD
-      - image: mongo:3.6
-        command: bash -c "mkdir /dev/shm/mongo && mongod --storageEngine ephemeralForTest --nojournal --dbpath=/dev/shm/mongo --noauth --bind_ip_all"
+      - image: mongo:5.0
+        command: bash -c "mongod --noauth --bind_ip_all"
       - image: redis
         command: redis-server --bind 0.0.0.0
-=======
-      - image: mongo:5.0
-        command: bash -c "mongod --noauth --bind_ip_all"
->>>>>>> 97f68ac9
     working_directory: /home/circleci/project
   machine:
     machine:
