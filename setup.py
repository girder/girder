#!/usr/bin/env python
# -*- coding: utf-8 -*-

###############################################################################
#  Copyright 2013 Kitware Inc.
#
#  Licensed under the Apache License, Version 2.0 ( the "License" );
#  you may not use this file except in compliance with the License.
#  You may obtain a copy of the License at
#
#    http://www.apache.org/licenses/LICENSE-2.0
#
#  Unless required by applicable law or agreed to in writing, software
#  distributed under the License is distributed on an "AS IS" BASIS,
#  WITHOUT WARRANTIES OR CONDITIONS OF ANY KIND, either express or implied.
#  See the License for the specific language governing permissions and
#  limitations under the License.
###############################################################################

import json
import os
import re
import shutil
import sys

from setuptools import setup, find_packages
from setuptools.command.install import install
from distutils.dir_util import copy_tree


class InstallWithOptions(install):
    def mergeDir(self, path, dest):
        """
        We don't want to delete the old dir, since it might contain third
        party plugin content from previous installations; we simply want to
        merge the existing directory with the new one.
        """
        copy_tree(path, os.path.join(dest, path), preserve_symlinks=True)

    def run(self, *arg, **kw):
        """
        We override the default install command in order to copy our required
        package data underneath the package directory; in the egg, it is
        adjacent to the package dir.
        """
        install.run(self, *arg, **kw)

        dest = os.path.join(self.install_lib, 'girder')
        shutil.copy('Gruntfile.js', dest)
        shutil.copy('package.json', dest)
        self.mergeDir(os.path.join('clients', 'web', 'src'), dest)
        self.mergeDir(os.path.join('clients', 'web', 'static'), dest)
        shutil.copy(os.path.join('clients', 'web', 'fontello.config.json'),
                    os.path.join(dest, 'clients', 'web'))
        self.mergeDir('grunt_tasks', dest)
        self.mergeDir('plugins', dest)

with open('README.rst') as f:
    readme = f.read()

install_reqs = [
    'bcrypt',
    'boto',
    'CherryPy',
    'Mako',
    'pymongo>=3',
    'PyYAML',
    'requests',
    'psutil',
    'python-dateutil',
    'pytz',
    'six>=1.9'
]

extras_reqs = {
    'celery_jobs': ['celery'],
    'dicom': ['pydicom'],
    'geospatial': ['geojson'],
<<<<<<< HEAD
    'thumbnails': ['Pillow'],
    'plugins': ['celery', 'geojson', 'Pillow', 'pydicom']
=======
    'thumbnails': ['Pillow', 'pydicom', 'numpy'],
    'worker': ['celery'],
    'plugins': ['celery', 'geojson', 'Pillow', 'pydicom', 'numpy']
>>>>>>> 73adf725
}

if sys.version_info[0] == 2:
    extras_reqs.update({
        'hdfs_assetstore': ['snakebite'],
        'metadata_extractor': [
            'hachoir-core',
            'hachoir-metadata',
            'hachoir-parser'
        ],
        'plugins': extras_reqs['plugins'] + [
            'snakebite',
            'hachoir-core',
            'hachoir-metadata',
            'hachoir-parser'
        ]
    })

init = os.path.join(os.path.dirname(__file__), 'girder', '__init__.py')
with open(init) as fd:
    version = re.search(
        r'^__version__\s*=\s*[\'"]([^\'"]*)[\'"]',
        fd.read(), re.MULTILINE).group(1)

# perform the install
setup(
    name='girder',
    version=version,
    description='Web-based data management platform',
    long_description=readme,
    author='Kitware, Inc.',
    author_email='kitware@kitware.com',
    url='https://girder.readthedocs.org',
    license='Apache 2.0',
    classifiers=[
        'Development Status :: 5 - Production/Stable',
        'Environment :: Web Environment',
        'License :: OSI Approved :: Apache Software License',
        'Operating System :: OS Independent',
        'Programming Language :: Python',
        'Programming Language :: Python :: 2',
        'Programming Language :: Python :: 2.7',
        'Programming Language :: Python :: 3',
        'Programming Language :: Python :: 3.4'
    ],
    packages=find_packages(
        exclude=('tests.*', 'tests', '*.plugin_tests.*', '*.plugin_tests')
    ),
    package_data={
        'girder': [
            'girder-version.json',
            'conf/girder.dist.cfg',
            'mail_templates/*.mako',
            'mail_templates/**/*.mako',
            'utility/webroot.mako',
            'api/api_docs.mako'
        ]
    },
    install_requires=install_reqs,
    extras_require=extras_reqs,
    zip_safe=False,
    cmdclass={
        'install': InstallWithOptions
    },
    entry_points={
        'console_scripts': [
            'girder-server = girder.__main__:main',
            'girder-install = girder.utility.install:main'
        ]
    }
)<|MERGE_RESOLUTION|>--- conflicted
+++ resolved
@@ -76,14 +76,9 @@
     'celery_jobs': ['celery'],
     'dicom': ['pydicom'],
     'geospatial': ['geojson'],
-<<<<<<< HEAD
-    'thumbnails': ['Pillow'],
-    'plugins': ['celery', 'geojson', 'Pillow', 'pydicom']
-=======
     'thumbnails': ['Pillow', 'pydicom', 'numpy'],
     'worker': ['celery'],
     'plugins': ['celery', 'geojson', 'Pillow', 'pydicom', 'numpy']
->>>>>>> 73adf725
 }
 
 if sys.version_info[0] == 2:
