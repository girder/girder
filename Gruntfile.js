/**
 * Copyright 2013 Kitware Inc.
 *
 * Licensed under the Apache License, Version 2.0 (the "License");
 * you may not use this file except in compliance with the License.
 * You may obtain a copy of the License at
 *
 *    http://www.apache.org/licenses/LICENSE-2.0
 *
 * Unless required by applicable law or agreed to in writing, software
 * distributed under the License is distributed on an "AS IS" BASIS,
 * WITHOUT WARRANTIES OR CONDITIONS OF ANY KIND, either express or implied.
 * See the License for the specific language governing permissions and
 * limitations under the License.
 */

/**
 * This function takes an object like `grunt.config.get('init')` and
 * returns a topologically sorted array of tasks.
 */
function sortTasks(obj) {
    var toposort = require('toposort');
    var _ = require('underscore');
    var nodes = _.keys(obj);
    var edges = _(obj).chain()
        .pairs()
        .map(function (o) {
            return _.map(o[1].dependencies || [], function (d) {
                return [d, o[0]];
            });
        })
        .flatten(true)
        .value();
    return toposort.array(nodes, edges);
}

module.exports = function (grunt) {
    var fs = require('fs');
    var isSourceBuild = fs.existsSync('girder/__init__.py');
    require('colors');

    // Project configuration.
    grunt.config.init({
        pkg: grunt.file.readJSON('package.json'),
        pluginDir: 'plugins',
        staticDir: 'clients/web/static',
        isSourceBuild: isSourceBuild,
        init: {
            setup: {}
        },
        default: {}
    });

    if (isSourceBuild) {
        // We are in a source tree
        grunt.config.set('girderDir', 'girder');
    } else {
        // We are in an installed package
        grunt.config.set('girderDir', '.');
    }

    /**
     * Load task modules inside `grunt_tasks`.
     */
    grunt.loadTasks('grunt_tasks');

<<<<<<< HEAD
    grunt.loadNpmTasks('grunt-shell');          // only used in package.js and sphinx.js
    grunt.loadNpmTasks('grunt-contrib-watch');  // only used in sphinx.js
    grunt.loadNpmTasks('grunt-contrib-stylus'); // only used in swagger.js
    grunt.loadNpmTasks('grunt-contrib-uglify'); // only used in dev.js
    grunt.loadNpmTasks('grunt-contrib-copy');   // only used in fontello.js, swagger.js, plugin.js
    grunt.loadNpmTasks('grunt-gitinfo');        // only used in version.js
    grunt.loadNpmTasks('grunt-fontello');       // only used in fontello.js
    grunt.loadNpmTasks('grunt-file-creator');   // only used in version.js
    grunt.loadNpmTasks('grunt-npm-install');    // only used in plugin.js
    grunt.loadNpmTasks('grunt-webpack');        // only used in build.js
=======
    grunt.loadNpmTasks('grunt-shell');
    grunt.loadNpmTasks('grunt-contrib-watch');
    grunt.loadNpmTasks('grunt-contrib-jade');
    grunt.loadNpmTasks('grunt-contrib-stylus');
    grunt.loadNpmTasks('grunt-contrib-uglify');
    grunt.loadNpmTasks('grunt-contrib-copy');
    grunt.loadNpmTasks('grunt-contrib-concat');
    grunt.loadNpmTasks('grunt-contrib-symlink');
    grunt.loadNpmTasks('grunt-gitinfo');
    grunt.loadNpmTasks('grunt-curl');
    grunt.loadNpmTasks('grunt-zip');
    grunt.loadNpmTasks('grunt-file-creator');
    grunt.loadNpmTasks('grunt-npm-install');
>>>>>>> 970535dd

    // This task should be run once manually at install time.
    grunt.registerTask('setup', 'Initial install/setup tasks', function () {
        // If the local config file doesn't exist, we make it
        var confDir = grunt.config.get('girderDir') + '/conf';
        if (!fs.existsSync(confDir + '/girder.local.cfg')) {
            fs.writeFileSync(
                confDir + '/girder.local.cfg',
                fs.readFileSync(confDir + '/girder.dist.cfg')
            );
            console.log('Created local config file.');
        }
    });

    /**
     * Load `default` and `init` targets by topologically sorting the
     * tasks given by keys the config object.  As in:
     * {
     *   'init': {
     *     'jade:a': {}
     *     'uglify:a': {
     *       'dependencies': ['jade:a']
     *     }
     *   }
     * }
     *
     * The init task will run `jade:a` followed by `uglify:a`.
     */
    grunt.registerTask('init', sortTasks(grunt.config.get('init')));
    grunt.registerTask('default', sortTasks(grunt.config.get('default')));
};<|MERGE_RESOLUTION|>--- conflicted
+++ resolved
@@ -63,19 +63,6 @@
      * Load task modules inside `grunt_tasks`.
      */
     grunt.loadTasks('grunt_tasks');
-
-<<<<<<< HEAD
-    grunt.loadNpmTasks('grunt-shell');          // only used in package.js and sphinx.js
-    grunt.loadNpmTasks('grunt-contrib-watch');  // only used in sphinx.js
-    grunt.loadNpmTasks('grunt-contrib-stylus'); // only used in swagger.js
-    grunt.loadNpmTasks('grunt-contrib-uglify'); // only used in dev.js
-    grunt.loadNpmTasks('grunt-contrib-copy');   // only used in fontello.js, swagger.js, plugin.js
-    grunt.loadNpmTasks('grunt-gitinfo');        // only used in version.js
-    grunt.loadNpmTasks('grunt-fontello');       // only used in fontello.js
-    grunt.loadNpmTasks('grunt-file-creator');   // only used in version.js
-    grunt.loadNpmTasks('grunt-npm-install');    // only used in plugin.js
-    grunt.loadNpmTasks('grunt-webpack');        // only used in build.js
-=======
     grunt.loadNpmTasks('grunt-shell');
     grunt.loadNpmTasks('grunt-contrib-watch');
     grunt.loadNpmTasks('grunt-contrib-jade');
@@ -89,7 +76,7 @@
     grunt.loadNpmTasks('grunt-zip');
     grunt.loadNpmTasks('grunt-file-creator');
     grunt.loadNpmTasks('grunt-npm-install');
->>>>>>> 970535dd
+    grunt.loadNpmTasks('grunt-webpack');
 
     // This task should be run once manually at install time.
     grunt.registerTask('setup', 'Initial install/setup tasks', function () {
